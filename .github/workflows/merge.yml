name: darts PR merge workflow

on:
  push:
    branches:
      - develop
      - master

jobs:
  tests:
    runs-on: ${{ matrix.os }}
    strategy:
      matrix:
        os: [macos-latest, ubuntu-latest]
        python-version: [3.7, 3.8, 3.9]
<<<<<<< HEAD
        flavour: ['core', 'all', 'pmdarima', 'torch', 'prophet']
=======
        flavour: ['all']
>>>>>>> 8c36269f

    steps:
      - name: "1. Clone repository"
        uses: actions/checkout@v2

      - name: "2. Set up Python ${{ matrix.python-version }}"
        uses: actions/setup-python@v1
        with:
          python-version: ${{ matrix.python-version }}

        # downloading gradle multiple times in parallel can yield to connection errors
      - name: "3. Cache gradle distribution"
        uses: actions/cache@v2
        with:
          path: ~/.gradle/wrapper/dists
          key: tests-${{ runner.os }}-gradle-${{ hashFiles('gradle/wrapper/gradle-wrapper.properties') }}

      - name: "3.1 Cache gradle packages"
        uses: actions/cache@v2
        with:
          path: ~/.gradle/caches
          key: tests-${{ runner.os }}-gradle-${{ hashFiles('gradle/wrapper/gradle-wrapper.properties', 'build.gradle') }}

      - name: "4. Setup pip"
        run: |
          ./gradlew installPipLatest

      - name: "5. Attach cache for pip"
        uses: actions/cache@v1
        id: cache
        with:
          path: ~/.cache/pip
<<<<<<< HEAD
          key: tests-${{ runner.os }}-${{ matrix.python-version }}-pip-${{ hashFiles('requirements/core.txt', 'requirements/dev.txt', 'requirements/prophet.txt', 'requirements/pmdarima.txt', 'requirements/torch.txt') }}
=======
          key: tests-${{ runner.os }}-${{ matrix.python-version }}-pip-${{ hashFiles('requirements-latest.txt') }}
>>>>>>> 8c36269f

      - name: "6. Tests"
        run: |
          ./gradlew "test_${{matrix.flavour}}"

  check-examples:
    runs-on: ubuntu-latest
    strategy:
      matrix:
        example-name: [01-darts-intro.ipynb, 02-multi-time-series-and-covariates.ipynb, 03-data-processing.ipynb, 04-FFT-examples.ipynb, 05-RNN-examples.ipynb]
    steps:
      - name: "1. Clone repository"
        uses: actions/checkout@v2

      - name: "2. Set up Python 3.9"
        uses: actions/setup-python@v1
        with:
          python-version: 3.9

      # downloading gradle multiple times in parallel can yield to connection errors
      - name: "3. Cache gradle distribution"
        uses: actions/cache@v2
        with:
          path: ~/.gradle/wrapper/dists
          key: tests-${{ runner.os }}-gradle-${{ hashFiles('gradle/wrapper/gradle-wrapper.properties') }}

      - name: "3.1 Cache gradle packages"
        uses: actions/cache@v2
        with:
          path: ~/.gradle/caches
          key: tests-${{ runner.os }}-gradle-${{ hashFiles('gradle/wrapper/gradle-wrapper.properties', 'build.gradle') }}

      # TODO: why is this a matrix? there is no pip caching, and we restart this for each item in the matrix
      - name: "4. Run examples ${{matrix.example-name}}"
        run: |
          ./gradlew checkExample -PexampleName=${{matrix.example-name}}

  docs:
    runs-on: ubuntu-latest

    steps:
      - name: "1. Clone repository"
        uses: actions/checkout@v2

      - name: "2. Set up Python 3.9"
        uses: actions/setup-python@v1
        with:
          python-version: 3.9

      - name: "3. Install pandoc"
        run: |
          sudo apt-get install -y pandoc

      # downloading gradle multiple times in parallel can yield to connection errors
      - name: "4. Cache gradle distribution"
        uses: actions/cache@v2
        with:
          path: ~/.gradle/wrapper/dists
          key: tests-${{ runner.os }}-gradle-${{ hashFiles('gradle/wrapper/gradle-wrapper.properties') }}

      - name: "4.1 Cache gradle packages"
        uses: actions/cache@v2
        with:
          path: ~/.gradle/caches
          key: tests-${{ runner.os }}-gradle-${{ hashFiles('gradle/wrapper/gradle-wrapper.properties', 'build.gradle') }}

      - name: "5. Setup pip"
        run: |
          ./gradlew setupPip

      - name: "6. Attach cache for pip"
        uses: actions/cache@v1
        id: cache
        with:
          path: ~/.cache/pip
          key: release-${{ runner.os }}-3.9-pip-${{ hashFiles('requirements/core.txt', 'requirements/release.txt') }}

      - name: "7. Build docs"
        run: |
          ./gradlew buildDocs<|MERGE_RESOLUTION|>--- conflicted
+++ resolved
@@ -13,11 +13,7 @@
       matrix:
         os: [macos-latest, ubuntu-latest]
         python-version: [3.7, 3.8, 3.9]
-<<<<<<< HEAD
-        flavour: ['core', 'all', 'pmdarima', 'torch', 'prophet']
-=======
         flavour: ['all']
->>>>>>> 8c36269f
 
     steps:
       - name: "1. Clone repository"
@@ -50,11 +46,7 @@
         id: cache
         with:
           path: ~/.cache/pip
-<<<<<<< HEAD
-          key: tests-${{ runner.os }}-${{ matrix.python-version }}-pip-${{ hashFiles('requirements/core.txt', 'requirements/dev.txt', 'requirements/prophet.txt', 'requirements/pmdarima.txt', 'requirements/torch.txt') }}
-=======
           key: tests-${{ runner.os }}-${{ matrix.python-version }}-pip-${{ hashFiles('requirements-latest.txt') }}
->>>>>>> 8c36269f
 
       - name: "6. Tests"
         run: |
