"""
Implementation of ``nn.Modules`` for Temporal Fusion Transformer from PyTorch-Forecasting:
https://github.com/jdb78/pytorch-forecasting

PyTorch Forecasting v0.9.1 License from https://github.com/jdb78/pytorch-forecasting/blob/master/LICENSE, accessed
on Wed, November 3, 2021:
'THE MIT License

Copyright 2020 Jan Beitner

Permission is hereby granted, free of charge, to any person obtaining a copy
of this software and associated documentation files (the "Software"), to deal
in the Software without restriction, including without limitation the rights
to use, copy, modify, merge, publish, distribute, sublicense, and/or sell
copies of the Software, and to permit persons to whom the Software is
furnished to do so, subject to the following conditions:

The above copyright notice and this permission notice shall be included in
all copies or substantial portions of the Software.
'
"""

from abc import ABC, abstractmethod
from typing import Dict, Tuple, List, Union, Optional

import torch
import torch.nn as nn
import torch.nn.functional as F
from torch.nn.utils import rnn

from darts.logging import get_logger, raise_if_not

logger = get_logger(__name__)

HiddenState = Union[Tuple[torch.Tensor, torch.Tensor], torch.Tensor]


<<<<<<< HEAD
class QuantileLoss(nn.Module):
    """Quantile Loss Metric for custom quantiles centered around q=0.5

    From: https://medium.com/the-artificial-impostor/quantile-regression-part-2-6fdbc26b2629"""

    def __init__(self, quantiles: Optional[List[float]] = None):
        """
        Parameters
        ----------
        quantiles
            list of quantiles
        """

        super().__init__()
        self.quantiles = [0.02, 0.1, 0.25, 0.5, 0.75, 0.9, 0.98] if quantiles is None else quantiles
        self._check_quantiles(self.quantiles)
        self.first = True

    def forward(self, y_pred, y_true):
        """
        Parameters
        ----------
        y_pred
            must be of shape (n_samples, n_timesteps, n_target_variables, n_quantiles)
        y_true
            must be of shape (n_samples, n_timesteps, n_target_variables)
        """

        dim_q = 3

        if self.first:  # test if torch model forward produces correct output
            raise_if_not(len(y_pred.shape) == 4 or len(y_true.shape) == 3 or y_pred.shape[:2] != y_true.shape[:2],
                         'mismatch between predicted and target shape',
                         logger)
            raise_if_not(y_pred.shape[dim_q] == len(self.quantiles),
                         'mismatch between number of predicted quantiles and target quantiles',
                         logger)
            self.first = False

        losses = []
        for i, q in enumerate(self.quantiles):
            errors = y_true - y_pred[..., i]
            losses.append(torch.max((q - 1) * errors, q * errors).unsqueeze(dim_q))
        losses = torch.cat(losses, dim=dim_q)
        return losses.sum(dim=dim_q).mean()

    @staticmethod
    def _check_quantiles(quantiles):
        median_q = 0.5
        raise_if_not(median_q in quantiles,
                     'median quantile `q=0.5` must be in `quantiles`',
                     logger)
        is_centered = [(median_q - left_q) == -(median_q - right_q)
                       for left_q, right_q in zip(quantiles, quantiles[::-1])]
        raise_if_not(all(is_centered),
                     'quantiles lower than `q=0.5` need to share same difference to `0.5` as quantiles '
                     'higher than `q=0.5`',
                     logger)


=======
>>>>>>> be0b40cf
class _RNN(ABC, nn.RNNBase):
    """
    Base class flexible RNNs.

    Forward function can handle sequences of length 0.
    """

    @abstractmethod
    def handle_no_encoding(
        self, hidden_state: HiddenState, no_encoding: torch.BoolTensor, initial_hidden_state: HiddenState
    ) -> HiddenState:
        """
        Mask the hidden_state where there is no encoding.

        Parameters
        ----------
        hidden_state
            hidden state where some entries need replacement
        no_encoding
            positions that need replacement
        initial_hidden_state
            hidden state to use for replacement

        Returns
        -------
        HiddenState
            hidden state with propagated initial hidden state where appropriate
        """
        pass

    @abstractmethod
    def init_hidden_state(self, x: torch.Tensor) -> HiddenState:
        """
        Initialise a hidden_state.

        Parameters
        ----------
        x
            network input

        Returns
        -------
        HiddenState
            default (zero-like) hidden state
        """
        pass

    @abstractmethod
    def repeat_interleave(self, hidden_state: HiddenState, n_samples: int) -> HiddenState:
        """
        Duplicate the hidden_state n_samples times.

        Parameters
        ----------
        hidden_state
            hidden state to repeat
        n_samples
            number of repetitions

        Returns
        -------
        HiddenState
            repeated hidden state
        """
        pass

    def forward(
        self,
        x: Union[rnn.PackedSequence, torch.Tensor],
        hx: HiddenState = None,
        lengths: torch.LongTensor = None,
        enforce_sorted: bool = True,
    ) -> Tuple[Union[rnn.PackedSequence, torch.Tensor], HiddenState]:
        """
        Forward function of rnn that allows zero-length sequences.

        Functions as normal for RNN. Only changes output if lengths are defined.

        Parameters
        ----------
        x
            input to RNN. either packed sequence or tensor of padded sequences
        hx
            hidden state. Defaults to None.
        lengths
            lengths of sequences. If not None, used to determine correct returned hidden state. Can contain zeros.
            Defaults to None.
        enforce_sorted
            if lengths are passed, determines if RNN expects them to be sorted. Defaults to True.

        Returns
        -------
        Tuple[Union[rnn.PackedSequence, torch.Tensor], HiddenState]
            output and hidden state. Output is packed sequence if input has been a packed sequence.
        """

        if isinstance(x, rnn.PackedSequence) or lengths is None:
            assert lengths is None, "cannot combine x of type PackedSequence with lengths argument"
            return super().forward(x, hx=hx)
        else:
            min_length = lengths.min()
            max_length = lengths.max()
            assert min_length >= 0, "sequence lengths must be great equals 0"

            if max_length == 0:
                hidden_state = self.init_hidden_state(x)
                if self.batch_first:
                    out = torch.zeros(lengths.size(0), x.size(1), self.hidden_size, dtype=x.dtype, device=x.device)
                else:
                    out = torch.zeros(x.size(0), lengths.size(0), self.hidden_size, dtype=x.dtype, device=x.device)
                return out, hidden_state
            else:
                pack_lengths = lengths.where(lengths > 0, torch.ones_like(lengths))
                packed_out, hidden_state = super().forward(
                    rnn.pack_padded_sequence(
                        x, pack_lengths.cpu(), enforce_sorted=enforce_sorted, batch_first=self.batch_first
                    ),
                    hx=hx,
                )
                # replace hidden cell with initial input if encoder_length is zero to determine correct initial state
                if min_length == 0:
                    no_encoding = (lengths == 0)[
                        None, :, None
                    ]  # shape: n_layers * n_directions x batch_size x hidden_size
                    if hx is None:
                        initial_hidden_state = self.init_hidden_state(x)
                    else:
                        initial_hidden_state = hx
                    # propagate initial hidden state when sequence length was 0
                    hidden_state = self.handle_no_encoding(hidden_state, no_encoding, initial_hidden_state)

                # return unpacked sequence
                out, _ = rnn.pad_packed_sequence(packed_out, batch_first=self.batch_first)
                return out, hidden_state


class _LSTM(_RNN, nn.LSTM):
    """LSTM that can handle zero-length sequences"""

    def handle_no_encoding(
        self, hidden_state: HiddenState, no_encoding: torch.BoolTensor, initial_hidden_state: HiddenState
    ) -> HiddenState:
        hidden, cell = hidden_state
        hidden = hidden.masked_scatter(no_encoding, initial_hidden_state[0])
        cell = cell.masked_scatter(no_encoding, initial_hidden_state[0])
        return hidden, cell

    def init_hidden_state(self, x: torch.Tensor) -> HiddenState:
        num_directions = 2 if self.bidirectional else 1
        if self.batch_first:
            batch_size = x.size(0)
        else:
            batch_size = x.size(1)
        hidden = torch.zeros(
            (self.num_layers * num_directions, batch_size, self.hidden_size),
            device=x.device,
            dtype=x.dtype,
        )
        cell = torch.zeros(
            (self.num_layers * num_directions, batch_size, self.hidden_size),
            device=x.device,
            dtype=x.dtype,
        )
        return hidden, cell

    def repeat_interleave(self, hidden_state: HiddenState, n_samples: int) -> HiddenState:
        hidden, cell = hidden_state
        hidden = hidden.repeat_interleave(n_samples, 1)
        cell = cell.repeat_interleave(n_samples, 1)
        return hidden, cell


class _TimeDistributedEmbeddingBag(nn.EmbeddingBag):
    def __init__(self, *args, batch_first: bool = False, **kwargs):
        super().__init__(*args, **kwargs)
        self.batch_first = batch_first

    def forward(self, x):

        if len(x.size()) <= 2:
            return super().forward(x)

        # Squash samples and timesteps into a single axis
        x_reshape = x.contiguous().view(-1, x.size(-1))  # (samples * timesteps, input_size)

        y = super().forward(x_reshape)

        # We have to reshape Y
        if self.batch_first:
            y = y.contiguous().view(x.size(0), -1, y.size(-1))  # (samples, timesteps, output_size)
        else:
            y = y.view(-1, x.size(1), y.size(-1))  # (timesteps, samples, output_size)
        return y


class _MultiEmbedding(nn.Module):
    def __init__(
        self,
        embedding_sizes: Dict[str, Tuple[int, int]],
        categorical_groups: Dict[str, List[str]],
        embedding_paddings: List[str],
        x_categoricals: List[str],
        max_embedding_size: int = None,
    ):
        super().__init__()
        self.embedding_sizes = embedding_sizes
        self.categorical_groups = categorical_groups
        self.embedding_paddings = embedding_paddings
        self.max_embedding_size = max_embedding_size
        self.x_categoricals = x_categoricals

        self.init_embeddings()

    def init_embeddings(self):
        self.embeddings = nn.ModuleDict()
        for name in self.embedding_sizes.keys():
            embedding_size = self.embedding_sizes[name][1]
            if self.max_embedding_size is not None:
                embedding_size = min(embedding_size, self.max_embedding_size)
            # convert to list to become mutable
            self.embedding_sizes[name] = list(self.embedding_sizes[name])
            self.embedding_sizes[name][1] = embedding_size
            if name in self.categorical_groups:  # embedding bag if related embeddings
                self.embeddings[name] = _TimeDistributedEmbeddingBag(
                    self.embedding_sizes[name][0], embedding_size, mode="sum", batch_first=True
                )
            else:
                if name in self.embedding_paddings:
                    padding_idx = 0
                else:
                    padding_idx = None
                self.embeddings[name] = nn.Embedding(
                    self.embedding_sizes[name][0],
                    embedding_size,
                    padding_idx=padding_idx,
                )

    def names(self):
        return list(self.keys())

    def items(self):
        return self.embeddings.items()

    def keys(self):
        return self.embeddings.keys()

    def values(self):
        return self.embeddings.values()

    def __getitem__(self, name: str):
        return self.embeddings[name]

    def forward(self, x):
        input_vectors = {}
        for name, emb in self.embeddings.items():
            if name in self.categorical_groups:
                input_vectors[name] = emb(
                    x[
                        ...,
                        [self.x_categoricals.index(cat_name) for cat_name in self.categorical_groups[name]],
                    ]
                )
            else:
                input_vectors[name] = emb(x[..., self.x_categoricals.index(name)])
        return input_vectors


class _TimeDistributedInterpolation(nn.Module):
    def __init__(self, output_size: int, batch_first: bool = False, trainable: bool = False):
        super().__init__()
        self.output_size = output_size
        self.batch_first = batch_first
        self.trainable = trainable
        if self.trainable:
            self.mask = nn.Parameter(torch.zeros(self.output_size, dtype=torch.float32))
            self.gate = nn.Sigmoid()

    def interpolate(self, x):
        upsampled = F.interpolate(x.unsqueeze(1), self.output_size, mode="linear", align_corners=True).squeeze(1)
        if self.trainable:
            upsampled = upsampled * self.gate(self.mask.unsqueeze(0)) * 2.0
        return upsampled

    def forward(self, x):

        if len(x.size()) <= 2:
            return self.interpolate(x)

        # Squash samples and timesteps into a single axis
        x_reshape = x.contiguous().view(-1, x.size(-1))  # (samples * timesteps, input_size)

        y = self.interpolate(x_reshape)

        # We have to reshape Y
        if self.batch_first:
            y = y.contiguous().view(x.size(0), -1, y.size(-1))  # (samples, timesteps, output_size)
        else:
            y = y.view(-1, x.size(1), y.size(-1))  # (timesteps, samples, output_size)

        return y


class _GatedLinearUnit(nn.Module):
    """Gated Linear Unit"""

    def __init__(self, input_size: int, hidden_size: int = None, dropout: float = None):
        super().__init__()

        if dropout is not None:
            self.dropout = nn.Dropout(dropout)
        else:
            self.dropout = dropout
        self.hidden_size = hidden_size or input_size
        self.fc = nn.Linear(input_size, self.hidden_size * 2)

        self.init_weights()

    def init_weights(self):
        for n, p in self.named_parameters():
            if "bias" in n:
                torch.nn.init.zeros_(p)
            elif "fc" in n:
                torch.nn.init.xavier_uniform_(p)

    def forward(self, x):
        if self.dropout is not None:
            x = self.dropout(x)
        x = self.fc(x)
        x = F.glu(x, dim=-1)
        return x


class _ResampleNorm(nn.Module):
    def __init__(self, input_size: int, output_size: int = None, trainable_add: bool = True):
        super().__init__()

        self.input_size = input_size
        self.trainable_add = trainable_add
        self.output_size = output_size or input_size

        if self.input_size != self.output_size:
            self.resample = _TimeDistributedInterpolation(self.output_size, batch_first=True, trainable=False)

        if self.trainable_add:
            self.mask = nn.Parameter(torch.zeros(self.output_size, dtype=torch.float))
            self.gate = nn.Sigmoid()
        self.norm = nn.LayerNorm(self.output_size)

    def forward(self, x: torch.Tensor) -> torch.Tensor:
        if self.input_size != self.output_size:
            x = self.resample(x)

        if self.trainable_add:
            x = x * self.gate(self.mask) * 2.0

        output = self.norm(x)
        return output


class _AddNorm(nn.Module):
    def __init__(self, input_size: int, skip_size: int = None, trainable_add: bool = True):
        super().__init__()

        self.input_size = input_size
        self.trainable_add = trainable_add
        self.skip_size = skip_size or input_size

        if self.input_size != self.skip_size:
            self.resample = _TimeDistributedInterpolation(self.input_size, batch_first=True, trainable=False)

        if self.trainable_add:
            self.mask = nn.Parameter(torch.zeros(self.input_size, dtype=torch.float))
            self.gate = nn.Sigmoid()
        self.norm = nn.LayerNorm(self.input_size)

    def forward(self, x: torch.Tensor, skip: torch.Tensor):
        if self.input_size != self.skip_size:
            skip = self.resample(skip)

        if self.trainable_add:
            skip = skip * self.gate(self.mask) * 2.0

        output = self.norm(x + skip)
        return output


class _GateAddNorm(nn.Module):
    def __init__(
        self,
        input_size: int,
        hidden_size: int = None,
        skip_size: int = None,
        trainable_add: bool = False,
        dropout: float = None,
    ):
        super().__init__()

        self.input_size = input_size
        self.hidden_size = hidden_size or input_size
        self.skip_size = skip_size or self.hidden_size
        self.dropout = dropout

        self.glu = _GatedLinearUnit(self.input_size, hidden_size=self.hidden_size, dropout=self.dropout)
        self.add_norm = _AddNorm(self.hidden_size, skip_size=self.skip_size, trainable_add=trainable_add)

    def forward(self, x, skip):
        output = self.glu(x)
        output = self.add_norm(output, skip)
        return output


class _GatedResidualNetwork(nn.Module):
    def __init__(
        self,
        input_size: int,
        hidden_size: int,
        output_size: int,
        dropout: float = 0.1,
        context_size: int = None,
        residual: bool = False,
    ):
        super().__init__()
        self.input_size = input_size
        self.output_size = output_size
        self.context_size = context_size
        self.hidden_size = hidden_size
        self.dropout = dropout
        self.residual = residual

        if self.input_size != self.output_size and not self.residual:
            residual_size = self.input_size
        else:
            residual_size = self.output_size

        if self.output_size != residual_size:
            self.resample_norm = _ResampleNorm(residual_size, self.output_size)

        self.fc1 = nn.Linear(self.input_size, self.hidden_size)
        self.elu = nn.ELU()

        if self.context_size is not None:
            self.context = nn.Linear(self.context_size, self.hidden_size, bias=False)

        self.fc2 = nn.Linear(self.hidden_size, self.hidden_size)
        self.init_weights()

        self.gate_norm = _GateAddNorm(
            input_size=self.hidden_size,
            skip_size=self.output_size,
            hidden_size=self.output_size,
            dropout=self.dropout,
            trainable_add=False,
        )

    def init_weights(self):
        for name, p in self.named_parameters():
            if "bias" in name:
                torch.nn.init.zeros_(p)
            elif "fc1" in name or "fc2" in name:
                torch.nn.init.kaiming_normal_(p, a=0, mode="fan_in", nonlinearity="leaky_relu")
            elif "context" in name:
                torch.nn.init.xavier_uniform_(p)

    def forward(self, x, context=None, residual=None):
        if residual is None:
            residual = x

        if self.input_size != self.output_size and not self.residual:
            residual = self.resample_norm(residual)

        x = self.fc1(x)
        if context is not None:
            context = self.context(context)
            x = x + context
        x = self.elu(x)
        x = self.fc2(x)
        x = self.gate_norm(x, residual)
        return x


class _VariableSelectionNetwork(nn.Module):
    def __init__(
        self,
        input_sizes: Dict[str, int],
        hidden_size: int,
        input_embedding_flags: Dict[str, bool] = {},
        dropout: float = 0.1,
        context_size: int = None,
        single_variable_grns: Dict[str, _GatedResidualNetwork] = {},
        prescalers: Dict[str, nn.Linear] = {},
    ):
        """
        Calcualte weights for ``num_inputs`` variables  which are each of size ``input_size``
        """
        super().__init__()

        self.hidden_size = hidden_size
        self.input_sizes = input_sizes
        self.input_embedding_flags = input_embedding_flags
        self.dropout = dropout
        self.context_size = context_size

        if self.num_inputs > 1:
            if self.context_size is not None:
                self.flattened_grn = _GatedResidualNetwork(
                    self.input_size_total,
                    min(self.hidden_size, self.num_inputs),
                    self.num_inputs,
                    self.dropout,
                    self.context_size,
                    residual=False,
                )
            else:
                self.flattened_grn = _GatedResidualNetwork(
                    self.input_size_total,
                    min(self.hidden_size, self.num_inputs),
                    self.num_inputs,
                    self.dropout,
                    residual=False,
                )

        self.single_variable_grns = nn.ModuleDict()
        self.prescalers = nn.ModuleDict()
        for name, input_size in self.input_sizes.items():
            if name in single_variable_grns:
                self.single_variable_grns[name] = single_variable_grns[name]
            elif self.input_embedding_flags.get(name, False):
                self.single_variable_grns[name] = _ResampleNorm(input_size, self.hidden_size)
            else:
                self.single_variable_grns[name] = _GatedResidualNetwork(
                    input_size,
                    min(input_size, self.hidden_size),
                    output_size=self.hidden_size,
                    dropout=self.dropout,
                )
            if name in prescalers:  # reals need to be first scaled up
                self.prescalers[name] = prescalers[name]
            elif not self.input_embedding_flags.get(name, False):
                self.prescalers[name] = nn.Linear(1, input_size)

        self.softmax = nn.Softmax(dim=-1)

    @property
    def input_size_total(self):
        return sum(size if name in self.input_embedding_flags else size for name, size in self.input_sizes.items())

    @property
    def num_inputs(self):
        return len(self.input_sizes)

    def forward(self, x: Dict[str, torch.Tensor], context: torch.Tensor = None):
        if self.num_inputs > 1:
            # transform single variables
            var_outputs = []
            weight_inputs = []
            for name in self.input_sizes.keys():
                # select embedding belonging to a single input
                variable_embedding = x[name]
                if name in self.prescalers:
                    variable_embedding = self.prescalers[name](variable_embedding)
                weight_inputs.append(variable_embedding)
                var_outputs.append(self.single_variable_grns[name](variable_embedding))
            var_outputs = torch.stack(var_outputs, dim=-1)

            # calculate variable weights
            flat_embedding = torch.cat(weight_inputs, dim=-1)
            sparse_weights = self.flattened_grn(flat_embedding, context)
            sparse_weights = self.softmax(sparse_weights).unsqueeze(-2)

            outputs = var_outputs * sparse_weights
            outputs = outputs.sum(dim=-1)
        else:  # for one input, do not perform variable selection but just encoding
            name = next(iter(self.single_variable_grns.keys()))
            variable_embedding = x[name]
            if name in self.prescalers:
                variable_embedding = self.prescalers[name](variable_embedding)
            outputs = self.single_variable_grns[name](variable_embedding)  # fast forward if only one variable
            if outputs.ndim == 3:  # -> batch size, time, hidden size, n_variables
                sparse_weights = torch.ones(outputs.size(0), outputs.size(1), 1, 1, device=outputs.device)  #
            else:  # ndim == 2 -> batch size, hidden size, n_variables
                sparse_weights = torch.ones(outputs.size(0), 1, 1, device=outputs.device)
        return outputs, sparse_weights


class _ScaledDotProductAttention(nn.Module):
    def __init__(self, dropout: float = None, scale: bool = True):
        super(_ScaledDotProductAttention, self).__init__()
        if dropout is not None:
            self.dropout = nn.Dropout(p=dropout)
        else:
            self.dropout = dropout
        self.softmax = nn.Softmax(dim=2)
        self.scale = scale

    def forward(self, q, k, v, mask=None):
        attn = torch.bmm(q, k.permute(0, 2, 1))  # query-key overlap

        if self.scale:
            dimension = torch.sqrt(torch.tensor(k.shape[-1]).to(torch.float32))
            attn = attn / dimension

        if mask is not None:
            attn = attn.masked_fill(mask, -1e9)
        attn = self.softmax(attn)

        if self.dropout is not None:
            attn = self.dropout(attn)
        output = torch.bmm(attn, v)
        return output, attn


class _InterpretableMultiHeadAttention(nn.Module):
    def __init__(self, n_head: int, d_model: int, dropout: float = 0.0):
        super(_InterpretableMultiHeadAttention, self).__init__()

        self.n_head = n_head
        self.d_model = d_model
        self.d_k = self.d_q = self.d_v = d_model // n_head
        self.dropout = nn.Dropout(p=dropout)

        self.v_layer = nn.Linear(self.d_model, self.d_v)
        self.q_layers = nn.ModuleList([nn.Linear(self.d_model, self.d_q) for _ in range(self.n_head)])
        self.k_layers = nn.ModuleList([nn.Linear(self.d_model, self.d_k) for _ in range(self.n_head)])
        self.attention = _ScaledDotProductAttention()
        self.w_h = nn.Linear(self.d_v, self.d_model, bias=False)

        self.init_weights()

    def init_weights(self):
        for name, p in self.named_parameters():
            if "bias" not in name:
                torch.nn.init.xavier_uniform_(p)
            else:
                torch.nn.init.zeros_(p)

    def forward(self, q, k, v, mask=None) -> Tuple[torch.Tensor, torch.Tensor]:
        heads = []
        attns = []
        vs = self.v_layer(v)
        for i in range(self.n_head):
            qs = self.q_layers[i](q)
            ks = self.k_layers[i](k)
            head, attn = self.attention(qs, ks, vs, mask)
            head_dropout = self.dropout(head)
            heads.append(head_dropout)
            attns.append(attn)

        head = torch.stack(heads, dim=2) if self.n_head > 1 else heads[0]
        attn = torch.stack(attns, dim=2)

        outputs = torch.mean(head, dim=2) if self.n_head > 1 else head
        outputs = self.w_h(outputs)
        outputs = self.dropout(outputs)

        return outputs, attn<|MERGE_RESOLUTION|>--- conflicted
+++ resolved
@@ -35,69 +35,6 @@
 HiddenState = Union[Tuple[torch.Tensor, torch.Tensor], torch.Tensor]
 
 
-<<<<<<< HEAD
-class QuantileLoss(nn.Module):
-    """Quantile Loss Metric for custom quantiles centered around q=0.5
-
-    From: https://medium.com/the-artificial-impostor/quantile-regression-part-2-6fdbc26b2629"""
-
-    def __init__(self, quantiles: Optional[List[float]] = None):
-        """
-        Parameters
-        ----------
-        quantiles
-            list of quantiles
-        """
-
-        super().__init__()
-        self.quantiles = [0.02, 0.1, 0.25, 0.5, 0.75, 0.9, 0.98] if quantiles is None else quantiles
-        self._check_quantiles(self.quantiles)
-        self.first = True
-
-    def forward(self, y_pred, y_true):
-        """
-        Parameters
-        ----------
-        y_pred
-            must be of shape (n_samples, n_timesteps, n_target_variables, n_quantiles)
-        y_true
-            must be of shape (n_samples, n_timesteps, n_target_variables)
-        """
-
-        dim_q = 3
-
-        if self.first:  # test if torch model forward produces correct output
-            raise_if_not(len(y_pred.shape) == 4 or len(y_true.shape) == 3 or y_pred.shape[:2] != y_true.shape[:2],
-                         'mismatch between predicted and target shape',
-                         logger)
-            raise_if_not(y_pred.shape[dim_q] == len(self.quantiles),
-                         'mismatch between number of predicted quantiles and target quantiles',
-                         logger)
-            self.first = False
-
-        losses = []
-        for i, q in enumerate(self.quantiles):
-            errors = y_true - y_pred[..., i]
-            losses.append(torch.max((q - 1) * errors, q * errors).unsqueeze(dim_q))
-        losses = torch.cat(losses, dim=dim_q)
-        return losses.sum(dim=dim_q).mean()
-
-    @staticmethod
-    def _check_quantiles(quantiles):
-        median_q = 0.5
-        raise_if_not(median_q in quantiles,
-                     'median quantile `q=0.5` must be in `quantiles`',
-                     logger)
-        is_centered = [(median_q - left_q) == -(median_q - right_q)
-                       for left_q, right_q in zip(quantiles, quantiles[::-1])]
-        raise_if_not(all(is_centered),
-                     'quantiles lower than `q=0.5` need to share same difference to `0.5` as quantiles '
-                     'higher than `q=0.5`',
-                     logger)
-
-
-=======
->>>>>>> be0b40cf
 class _RNN(ABC, nn.RNNBase):
     """
     Base class flexible RNNs.
