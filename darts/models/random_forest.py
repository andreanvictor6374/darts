--- conflicted
+++ resolved
@@ -14,10 +14,6 @@
 ----------
 .. [1] https://en.wikipedia.org/wiki/Random_forest
 """
-<<<<<<< HEAD
-=======
-
->>>>>>> 053e345d
 from ..logging import get_logger
 from typing import Optional, Union, Tuple, List
 from .regression_model import RegressionModel
