import unittest
import logging

from darts.dataprocessing.transformers import BaseDataTransformer
from darts.utils.timeseries_generation import constant_timeseries
from darts import TimeSeries


class BaseDataTransformerTestCase(unittest.TestCase):
    __test__ = True

    @classmethod
    def setUpClass(cls):
        logging.disable(logging.CRITICAL)

    class DataTransformerMock(BaseDataTransformer):
        def __init__(self):
            def mock_ts_transform(series: TimeSeries, *args, **kwargs) -> TimeSeries:
                return series + 10

<<<<<<< HEAD
            super().__init__(ts_transform=mock_ts_transform,
                             name="DataTransformerMock")
            self.transform_called = False
=======
        @staticmethod
        def ts_transform(series: TimeSeries) -> TimeSeries:
            return series + 10
>>>>>>> d8dac232

    def test_input_transformed(self):
        # given
        test_input = constant_timeseries(value=1)
        mock = self.DataTransformerMock()

        # when
        transformed = mock.transform(test_input)

        expected = constant_timeseries(value=11)
        self.assertEqual(transformed, expected)<|MERGE_RESOLUTION|>--- conflicted
+++ resolved
@@ -18,15 +18,13 @@
             def mock_ts_transform(series: TimeSeries, *args, **kwargs) -> TimeSeries:
                 return series + 10
 
-<<<<<<< HEAD
             super().__init__(ts_transform=mock_ts_transform,
                              name="DataTransformerMock")
             self.transform_called = False
-=======
+
         @staticmethod
         def ts_transform(series: TimeSeries) -> TimeSeries:
             return series + 10
->>>>>>> d8dac232
 
     def test_input_transformed(self):
         # given
